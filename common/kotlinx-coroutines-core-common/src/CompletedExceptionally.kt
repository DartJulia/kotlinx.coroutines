--- conflicted
+++ resolved
@@ -13,11 +13,8 @@
  * **Note: This class cannot be used outside of internal coroutines framework**.
  * **Note: cannot be internal and renamed until we get rid of MutableDelegateContinuation in IO**
  *
-<<<<<<< HEAD
-=======
  * @param cause the exceptional completion cause. It's either original exceptional cause
  *        or artificial [CancellationException] if no cause was provided
->>>>>>> f3071595
  * @suppress **This is unstable API and it is subject to change.**
  */
 // todo: rename to Cancelled
@@ -28,23 +25,6 @@
 }
 
 /**
-<<<<<<< HEAD
-=======
- * A specific subclass of [CompletedExceptionally] for cancelled jobs.
- *
- * **Note: This class cannot be used outside of internal coroutines framework**.
- *
- * @param job the job that was cancelled.
- * @param cause the exceptional completion cause. If `cause` is null, then a [CancellationException] is created.
- * @suppress **This is unstable API and it is subject to change.**
- */
-internal class Cancelled(
-    job: Job,
-    cause: Throwable?
-) : CompletedExceptionally(cause ?: JobCancellationException("Job was cancelled normally", null, job))
-
-/**
->>>>>>> f3071595
  * A specific subclass of [CompletedExceptionally] for cancelled [AbstractContinuation].
  *
  * **Note: This class cannot be used outside of internal coroutines framework**.
